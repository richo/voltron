import os
import argparse
import logging
import traceback
import logging
import logging.config

import voltron
from .view import *
from .core import *
try:
    from .console import *
    HAS_CONSOLE = True
except ImportError:
    HAS_CONSOLE = False

log = logging.getLogger('main')

def main(debugger=None):
    # Load config
    voltron.setup_env()
    voltron.setup_logging('main')

    # Set up command line arg parser
    parser = argparse.ArgumentParser()
    parser.add_argument('--debug', '-d', action='store_true', help='print debug logging')
    top_level_sp = parser.add_subparsers(title='subcommands', description='valid subcommands')
    view_parser = top_level_sp.add_parser('view', help='display a view')
    view_sp = view_parser.add_subparsers(title='views', description='valid view types', help='additional help')

    # Set up a subcommand for each view class
    pm = PluginManager()
    for plugin in pm.view_plugins:
        pm.view_plugins[plugin].view_class.configure_subparser(view_sp)

    if HAS_CONSOLE:
        Console.configure_subparser(top_level_sp)

    # Parse args
    args = parser.parse_args()
    if args.debug:
        log.setLevel(logging.DEBUG)

    # Instantiate and run the appropriate module
<<<<<<< HEAD
    inst = args.func(args, loaded_config=voltron.config)
    inst.pm = pm
=======
    inst = args.func(args, loaded_config=CONFIG)
    suppress_exit_log = False
>>>>>>> 4fa43bf8
    try:
        inst.run()
    except Exception as e:
        log.error("Exception running module {}: {}".format(inst.__class__.__name__, traceback.format_exc()))
    except KeyboardInterrupt:
        suppress_exit_log = True
    inst.cleanup()
    if not suppress_exit_log:
        log.info('Exiting')


if __name__ == "__main__":
    main()

<|MERGE_RESOLUTION|>--- conflicted
+++ resolved
@@ -42,13 +42,8 @@
         log.setLevel(logging.DEBUG)
 
     # Instantiate and run the appropriate module
-<<<<<<< HEAD
     inst = args.func(args, loaded_config=voltron.config)
     inst.pm = pm
-=======
-    inst = args.func(args, loaded_config=CONFIG)
-    suppress_exit_log = False
->>>>>>> 4fa43bf8
     try:
         inst.run()
     except Exception as e:
